using Plots: plot, savefig
using QuantumLattices.Spatials
using QuantumLattices: decompose, dimension, dtype, expand
using QuantumLattices.QuantumNumbers: AbelianNumbers, Momentum₁, Momentum₂, Momentum₃
using QuantumLattices.Toolkit: Float, contentnames, getcontent, shape
using Random: seed!
using StaticArrays: SVector

@testset "distance" begin
    @test distance([0.0, 0.0], [1.0, 1.0]) ≈ sqrt(2.0)
end

@testset "azimuthd" begin
    @test azimuthd([+1.0]) ≈ 0.0
    @test azimuthd([-1.0]) ≈ 180.0
    @test azimuthd([+1.0, +1.0]) ≈ 45.0
    @test azimuthd([-1.0, -1.0]) ≈ 225.0
    @test azimuthd([+1.0, +1.0, -2.0]) ≈ 45.0
    @test azimuthd([+1.0, -1.0, +2.0]) ≈ 315.0
end

@testset "azimuth" begin
    @test azimuth([+1.0]) ≈ 0.0
    @test azimuth([-1.0]) ≈ pi
    @test azimuth([+1.0, +1.0]) ≈ 1//4*pi
    @test azimuth([-1.0, -1.0]) ≈ 5//4*pi
    @test azimuth([+1.0, +1.0, -2.0]) ≈ 1//4*pi
    @test azimuth([+1.0, -1.0, +2.0]) ≈ 7//4*pi
end

@testset "polard" begin
    @test polard([1.0, 0.0, 1.0]) ≈ 45.0
end

@testset "polard" begin
    @test polar([1.0, 0.0, 1.0]) ≈ 1//4*pi
end

@testset "volume" begin
    @test volume([[1]]) == volume([1]) == volume([1, 0]) == volume([1, 0, 0]) == 1
    @test volume([1], [2]) == 0
    @test volume([[1, 0], [0, 1]]) == volume([1, 0], [0, 1]) == volume([1, 0, 0], [0, 1, 0]) == 1
    @test volume([1], [2], [3]) == volume([1, 0], [0, 1], [1, 1]) == 0
    @test volume([[1, 0, 0], [0, 1, 0], [0, 0, 1]]) == volume([1, 0, 0], [0, 1, 0], [0, 0, 1]) == 1
end

@testset "isparallel" begin
    @test isparallel([0.0, 0.0], [1.0, 1.0]) == 1
    @test isparallel([2.0, 2.0], [1.0, 1.0]) == 1
    @test isparallel([-2.0, -2.0], [1.0, 1.0]) == -1
    @test isparallel([1.0, -1.0], [1.0, 1.0]) == 0
end

@testset "isonline" begin
    seed!()
    p1, p2 = [0.0, 0.0], [1.0, 1.0]
    @test isonline([0.0, 0.0], p1, p2, ends = (true, rand(Bool))) == true
    @test isonline([0.0, 0.0], p1, p2, ends = (false, rand(Bool))) == false
    @test isonline([1.0, 1.0], p1, p2, ends = (rand(Bool), true)) == true
    @test isonline([1.0, 1.0], p1, p2, ends = (rand(Bool), false)) == false
    @test isonline([0.5, 0.5], p1, p2, ends = (rand(Bool), rand(Bool))) == true
    @test isonline([1.1, 1.1], p1, p2, ends = (rand(Bool), rand(Bool))) == false
end

@testset "decompose" begin
    a, c = randn(3), randn()
    @test all(decompose(c*a, a) .≈ (c,))

    a1, a2 = randn(2), randn(2)
    c1, c2 = randn(2)
    @test all(decompose(c1*a1+c2*a2, a1, a2) .≈ (c1, c2))

    a1, a2 = randn(3), randn(3)
    c1, c2 = randn(2)
    @test all(decompose(c1*a1+c2*a2, a1, a2) .≈ (c1, c2))

    a1, a2, a3 = randn(3), randn(3), randn(3)
    c1, c2, c3 = randn(3)
    @test all(decompose(c1*a1+c2*a2+c3*a3, a1, a2, a3) .≈ (c1, c2, c3))
end

@testset "isintratriangle" begin
    seed!()
    p1, p2, p3 = [-1.0, 0.0], [0.0, 1.0], [1.0, 0.0]
    for (i, p) in enumerate((p1, p2, p3))
        @test isintratriangle(p, p1, p2, p3, vertexes=Tuple(j == i ? true : rand(Bool) for j = 1:3), edges=(rand(Bool), rand(Bool), rand(Bool))) == true
        @test isintratriangle(p, p1, p2, p3, vertexes=Tuple(j == i ? false : rand(Bool) for j = 1:3), edges=(rand(Bool), rand(Bool), rand(Bool))) == false
    end
    for (i, p) in enumerate(((p1+p2)/2, (p2+p3)/2, (p3+p1)/2))
        @test isintratriangle(p, p1, p2, p3, vertexes=(rand(Bool), rand(Bool), rand(Bool)), edges=Tuple(j == i ? true : rand(Bool) for j = 1:3)) == true
        @test isintratriangle(p, p1, p2, p3, vertexes=(rand(Bool), rand(Bool), rand(Bool)), edges=Tuple(j == i ? false : rand(Bool) for j = 1:3)) == false
    end
    @assert isintratriangle([0.0, 0.5], p1, p2, p3, vertexes=(rand(Bool), rand(Bool), rand(Bool)), edges=(rand(Bool), rand(Bool), rand(Bool))) == true
    @assert isintratriangle([0.0, 1.5], p1, p2, p3, vertexes=(rand(Bool), rand(Bool), rand(Bool)), edges=(rand(Bool), rand(Bool), rand(Bool))) == false
end

@testset "issubordinate" begin
    @test issubordinate([2.0], [[1.0]]) == true
    @test issubordinate([1.5], [[1.0]]) == false
    @test issubordinate([0.5, 3.5], [[0.5, 0.5], [-0.5, 0.5]]) == true
    @test issubordinate([0.5, 3.0], [[0.5, 0.5], [-0.5, 0.5]]) == false
    @test issubordinate([4.0, 4.0, 4.0], [[1.0, 0.0, 0.0], [0.0, 1.0, 0.0], [0.0, 0.0, 1.0]]) == true
    @test issubordinate([4.0, 4.0, 2.5], [[1.0, 0.0, 0.0], [0.0, 1.0, 0.0], [0.0, 0.0, 1.0]]) == false
end

@testset "reciprocals" begin
    @test reciprocals([[1.0]]) ≈ [[1.0]]*2pi
    @test reciprocals([[1.0, 0.0], [0.0, 1.0]]) ≈ [[1.0, 0.0], [0.0, 1.0]]*2pi
    @test reciprocals([[1.0, 0.0, 0.0], [0.0, 1.0, 0.0], [0.0, 0.0, 1.0]]) ≈ [[1.0, 0.0, 0.0], [0.0, 1.0, 0.0], [0.0, 0.0, 1.0]]*2pi
end

@testset "translate" begin
    @test translate([1.0 2.0; 3.0 4.0], [1.0, 2.0]) == [2.0 3.0; 5.0 6.0]
end

@testset "rotate" begin
    @test rotate([1.0 2.0; 1.0 2.0], pi/4, axis=([1.0, 1.0], (0.0, 0.0))) ≈ [1.0 1.0; 1.0 1.0+√2.0]
    @test rotate(reshape([2.0, 2.0, 2.0], 3, 1), pi/12, axis=([0.0, 1.0, 1.0], (pi/2, 0.0))) ≈ reshape([2.0, 1.0+√2/2, 1.0+√6/2], 3, 1)
    @test rotate(reshape([2.0, 2.0, 2.0], 3, 1), pi/12, axis=([1.0, 0.0, 1.0], (pi/2, pi/2))) ≈ reshape([1.0+√6/2, 2.0, 1.0+√2/2], 3, 1)
    @test rotate(reshape([2.0, 2.0, 2.0], 3, 1), pi/12, axis=([1.0, 1.0, 0.0], (0.0, 0.0))) ≈ reshape([1.0+√2/2, 1.0+√6/2, 2.0], 3, 1)
end

@testset "tile" begin
    @test tile(reshape([0.0, 0.0], 2, 1), [[1.0, 0.0], [0.0, 1.0]], ((0.5, 0.5), (-0.5, -0.5))) == [0.5 -0.5; 0.5 -0.5]
end

@testset "minimumlengths" begin
    @test minimumlengths(reshape([0.0, 0.0], 2, 1), [[1.0, 0.0], [0.0, 1.0]], 7) ≈ [0.0, 1.0, √2, 2.0, √5, 2*√2, 3.0, √10]
end

@testset "Neighbors" begin
    neighbors = Neighbors(0=>0.0, 1=>1.0, 2=>√2)
    @test neighbors == Neighbors([0.0, 1.0, √2])
    @test max(neighbors) == √2
    @test nneighbor(neighbors) == 2
    @test nneighbor(Neighbors(Symbol(0)=>0.0, Symbol(1)=>1.0, Symbol(2)=>√2)) == 3
end

@testset "interlinks" begin
    ps1 = [0.0 1.0; 0.0 0.0]
    ps2 = [0.0 1.0; 1.0 1.0]
    neighbors = Neighbors(1=>1.0)
    links = [(1, 1, 1), (1, 2, 2)]
    @test interlinks(ps1, ps2, neighbors) == links
end

@testset "Translations" begin
    translations = Translations((2, 3), ('P', 'O'); mode=:nonnegative)
    @test shape(translations) == (0:2, 0:1)
    @test CartesianIndex((0, 0), translations) == CartesianIndex(0, 0)
    @test Tuple(CartesianIndex(0, 0), translations) == (0, 0)
    @test string(translations) == "2P-3O"

    translations = Translations((2, 3), ('P', 'O'); mode=:center)
    @test string(translations) == "2P-(-1:1)O"
end

@testset "Point" begin
    point = Point(1, (0.0, 0.0), (0.0, 0.0))
    @test point == Point(1, [0.0, 0.0], [0.0, 0.0])
    @test isequal(point, Point(1, SVector(0.0, 0.0), SVector(0.0, 0.0)))
    @test point|>string == "Point(1, [0.0, 0.0], [0.0, 0.0])"
    @test point|>dimension == point|>typeof|>dimension == 2
    @test point|>dtype == point|>typeof|>dtype == Float
    @test isintracell(Point(1, (0.0, 0.0), (0.0, 0.0))) == true
    @test isintracell(Point(1, (0.0, 0.0), (1.0, 0.0))) == false
end

@testset "Bond" begin
    bond = Bond(1, Point(2, (0.0, 1.0), (0.0, 1.0)), Point(1, (0.0, 0.0), (0.0, 0.0)))
    @test bond|>deepcopy == bond
    @test isequal(bond|>deepcopy, bond)
    @test bond|>string == "Bond(1, Point(2, [0.0, 1.0], [0.0, 1.0]), Point(1, [0.0, 0.0], [0.0, 0.0]))"
    @test bond|>dimension == bond|>typeof|>dimension == 2
    @test bond|>dtype == bond|>typeof|>dtype == Float
    @test bond|>length == 2
    @test bond|>eltype == bond|>typeof|>eltype == Point{2, Float}
    @test bond|>reverse == Bond(1, Point(1, (0.0, 0.0), (0.0, 0.0)), Point(2, (0.0, 1.0), (0.0, 1.0)))
    @test bond|>collect == [Point(2, (0.0, 1.0), (0.0, 1.0)), Point(1, (0.0, 0.0), (0.0, 0.0))]
    @test bond|>rcoordinate == [0.0, -1.0]
    @test bond|>icoordinate == [0.0, -1.0]
    @test bond|>isintracell == false
end

@testset "Lattice" begin
    lattice = Lattice([0.5, 0.5]; name=:Tuanzi, vectors=[[1.0, 0.0], [0.0, 1.0]])
    @test lattice|>typeof|>contentnames == (:name, :coordinates, :vectors)
    @test lattice|>deepcopy == lattice
    @test isequal(lattice|>deepcopy, lattice)
    @test lattice|>string == "Lattice(Tuanzi)\n  with 1 point:\n    [0.5, 0.5]\n  with 2 translation vectors:\n    [1.0, 0.0]\n    [0.0, 1.0]\n"
    @test lattice|>length == 1
    @test lattice|>dimension == lattice|>typeof|>dimension == 2
    @test lattice|>dtype == lattice|>typeof|>dtype == Float
    @test lattice[1] == SVector(0.5, 0.5)
    @test reciprocals(lattice) == reciprocals(lattice.vectors)
    @test Neighbors(lattice, 1) == Neighbors([0.0, 1.0])
    @test Neighbors(lattice, 2) == Neighbors([0.0, 1.0, √2])

    @test bonds(lattice, 1) == bonds(lattice, Neighbors([0.0, 1.0])) == [
        Bond(Point(1, (0.5, 0.5), (0.0, 0.0))),
        Bond(1, Point(1, (0.5, -0.5), (0.0, -1.0)), Point(1, (0.5, 0.5), (0.0, 0.0))),
        Bond(1, Point(1, (-0.5, 0.5), (-1.0, 0.0)), Point(1, (0.5, 0.5), (0.0, 0.0)))
    ]

    unit = Lattice((0.0, 0.0); name=:Square, vectors=[[1.0, 0.0], [0.0, 1.0]])
    lattice = Lattice(unit, Translations((2, 3), ('P', 'O')))
    @test lattice == Lattice([0.0, 0.0], [0.0, 1.0], [0.0, 2.0], [1.0, 0.0], [1.0, 1.0], [1.0, 2.0]; name=Symbol("Square(2P-3O)"), vectors=[[2.0, 0.0]])
end

@testset "plot" begin
    lattice = Lattice((0.0, 0.0); name=:Tuanzi, vectors=[[1.0, 0.0], [0.0, 1.0]])
    plt = plot(lattice, 2)
    display(plt)
    savefig(plt, "Tuanzi.png")
end

@testset "Segment" begin
    segment = Segment(SVector(0.0, 0.0), SVector(1.0, 1.0), 10)
    @test segment == Segment((0.0, 0.0), (1.0, 1.0), 10)
    @test isequal(segment,  Segment((0.0, 0.0), (1.0, 1.0), 10))
    @test size(segment) == (10,)
    @test string(segment) == "[p₁, p₂) with p₁=[0.0, 0.0] and p₂=[1.0, 1.0]"

    segment = Segment(1, 5, 5, ends=(true, true))
    @test string(segment) == "[1.0, 5.0]"
    @test segment[1]==1 && segment[end]==5
    for (i, seg) in enumerate(segment)
        @test seg ≈ segment[i]
    end

    segment = Segment(1, 5, 4, ends=(true, false))
    @test string(segment) == "[1.0, 5.0)"
    @test segment[1]==1 && segment[end]==4
    for (i, seg) in enumerate(segment)
        @test seg ≈ segment[i]
    end

    segment = Segment(1, 5, 4, ends=(false, true))
    @test string(segment) == "(1.0, 5.0]"
    @test segment[1]==2 && segment[end]==5
    for (i, seg) in enumerate(segment)
        @test seg ≈ segment[i]
    end

    segment = Segment(1, 5, 3, ends=(false, false))
    @test string(segment) == "(1.0, 5.0)"
    @test segment[1]==2 && segment[end]==4
    for (i, seg) in enumerate(segment)
        @test seg ≈ segment[i]
    end
end

@testset "BrillouinZone" begin
    @test contentnames(BrillouinZone) == (:reciprocals, :content)

    recipls = reciprocals([[1.0, 0.0, 0.0], [0.0, 1.0, 0.0]])
    momenta = AbelianNumbers('C', [Momentum₂{9, 10}(j-1, i-1) for (i, j) in Iterators.flatten((Iterators.product(1:10, 1:9),))], collect(0:90), :indptr)
    bz = BrillouinZone(recipls, momenta)
    @test getcontent(bz, Val(:content)) == bz.momenta
    @test dtype(bz) == dtype(typeof(bz)) == Float
    @test bz == BrillouinZone(Momentum₂{9, 10}, recipls)

    recipls = reciprocals([[1.0, 0.0, 0.0]])
    @test BrillouinZone{:q}(Momentum₁{10}, recipls) == BrillouinZone{:q}(recipls, 10)

    recipls = reciprocals([[1.0, 0.0, 0.0], [0.0, 1.0, 0.0]])
    @test BrillouinZone(Momentum₂{10, 10}, recipls) == BrillouinZone(recipls, 10)

    recipls = reciprocals([[1.0, 0.0, 0.0], [0.0, 1.0, 0.0], [0.0, 0.0, 1.0]])
    @test BrillouinZone(Momentum₃{10, 10, 10}, recipls) == BrillouinZone(recipls, 10)
end

@testset "ReciprocalZone" begin
    @test contentnames(ReciprocalZone) == (:content, :reciprocals, :bounds, :volume)

    rz = ReciprocalZone([[1.0]], length=10)
    @test getcontent(rz, :content) == rz.momenta
    @test rz == ReciprocalZone([[1.0]], Segment(-1//2, 1//2, 10))
    @test rz == ReciprocalZone([[1.0]], (Segment(-1//2, 1//2, 10),))
    @test rz == ReciprocalZone([[1.0]], [Segment(-1//2, 1//2, 10)])

    rz = ReciprocalZone{:q}([[1.0]], length=10)
    @test rz == ReciprocalZone{:q}([[1.0]], Segment(-1//2, 1//2, 10))
    @test rz == ReciprocalZone{:q}([[1.0]], (Segment(-1//2, 1//2, 10),))
    @test rz == ReciprocalZone{:q}([[1.0]], [Segment(-1//2, 1//2, 10)])

    b₁, b₂, b₃ = [1.0, 0.0, 0.0], [0.0, 1.0, 0.0], [0.0, 0.0, 1.0]
    @test ReciprocalZone([b₁], Segment(-1, +1, 10)).volume == 2
    @test ReciprocalZone([b₁, b₂], Segment(-1, +1, 10), Segment(-1, +1, 10)).volume == 4
    @test ReciprocalZone([b₁, b₂, b₃], Segment(-1, +1, 10), Segment(-1, +1, 10), Segment(-1, +1, 10)).volume == 8

    rz = ReciprocalZone(BrillouinZone{:q}(Momentum₂{8, 8}, [b₁, b₂]))
    @test rz == ReciprocalZone{:q}([b₁, b₂], Segment(0, 1, 8), Segment(0, 1, 8))
end

@testset "ReciprocalPath" begin
    @test contentnames(ReciprocalPath) == (:content,)

    b₁, b₂ = [1.0, 0.0], [0.0, 1.0]
    s₁ = Segment((0.0, 0.0), (0.5, 0.0), 100)
    s₂ = Segment((0.5, 0.0), (0.5, 0.5), 100)
    s₃ = Segment((0.5, 0.5), (0.0, 0.0), 100)

    rp = ReciprocalPath([b₁, b₂], s₁, s₂, s₃)
    @test getcontent(rp, :content) == rp.momenta
    @test rp == ReciprocalPath(rp.momenta)
    @test rp == ReciprocalPath([b₁, b₂], (s₁, s₂, s₃))

    rp = ReciprocalPath{:q}([b₁, b₂], s₁, s₂, s₃)
    @test rp == ReciprocalPath{:q}(rp.momenta)
    @test rp == ReciprocalPath{:q}([b₁, b₂], (s₁, s₂, s₃))

    rp = ReciprocalPath([b₁+b₂], line"X₂-X₁", length=10)
    @test rp == ReciprocalPath([b₁+b₂], (-1//2,)=>(1//2,), length=10)

    rp = ReciprocalPath([b₁, b₂], rectangle"Γ-X-M-Γ", length=10)
    @test rp == ReciprocalPath([b₁, b₂], (0//1, 0//1)=>(1//2, 0//1), (1//2, 0//1)=>(1//2, 1//2), (1//2, 1//2)=>(0//1, 0//1), length=10)

    rp = ReciprocalPath{:q}([b₁, b₂], hexagon"Γ-K-M-Γ", length=10)
    @test rp == ReciprocalPath{:q}([b₁, b₂], (0//1, 0//1)=>(2//3, 1//3), (2//3, 1//3)=>(1//2, 1//2), (1//2, 1//2)=>(0//1, 0//1), length=10)
end

<<<<<<< HEAD
@testset "selectpath" begin
    b₁, b₂ = [1.0, 0.0], [0.0, 1.0]
    rz = ReciprocalZone([b₁, b₂], Segment(0,1,4), Segment(0,1,4))
    line = [([0.0, 0.0], b₁/2), (b₁/2, b₁/2+b₂/2), (b₂/2+b₁/2, b₁*0) ]
    path₁, pos₁ = selectpath(([0.0, 0.0],[0, 0.5]), rz; ends=(true,true))
    @test path₁ == rz[pos₁]
    path, pos = selectpath(line, rz; ends=[false,false,true])
    @test rz[pos] == collect(path)

    plt = plot(rz, path)
    display(plt)
    savefig(plt, "ReciprocalZone.png")
=======
@testset "Momentum" begin
    @test expand(Momentum₁{10}(1), [[1.0, 0.0, 0.0]]) == [0.1, 0.0, 0.0]
    @test expand(Momentum₂{10, 100}(1, 1), [[1.0, 0.0, 0.0], [0.0, 1.0, 0.0]]) == [0.1, 0.01, 0.0]
    @test expand(Momentum₃{10, 100, 1000}(1, 1, 1), [[1.0, 0.0, 0.0], [0.0, 1.0, 0.0], [0.0, 0.0, 1.0]]) == [0.1, 0.01, 0.001]

    @test Momentum₁{10}([0.1, 0.0, 0.0], [[1.0, 0.0, 0.0]]) == Momentum₁{10}(1)
    @test Momentum₂{10, 100}([0.1, 0.01, 0.0], [[1.0, 0.0, 0.0], [0.0, 1.0, 0.0]]) == Momentum₂{10, 100}(1, 1)
    @test Momentum₃{10, 100, 1000}([0.1, 0.01, 0.001],[[1.0, 0.0, 0.0], [0.0, 1.0, 0.0], [0.0, 0.0, 1.0]]) == Momentum₃{10, 100, 1000}(1, 1, 1)
>>>>>>> bcc2d500
end<|MERGE_RESOLUTION|>--- conflicted
+++ resolved
@@ -320,7 +320,6 @@
     @test rp == ReciprocalPath{:q}([b₁, b₂], (0//1, 0//1)=>(2//3, 1//3), (2//3, 1//3)=>(1//2, 1//2), (1//2, 1//2)=>(0//1, 0//1), length=10)
 end
 
-<<<<<<< HEAD
 @testset "selectpath" begin
     b₁, b₂ = [1.0, 0.0], [0.0, 1.0]
     rz = ReciprocalZone([b₁, b₂], Segment(0,1,4), Segment(0,1,4))
@@ -333,7 +332,8 @@
     plt = plot(rz, path)
     display(plt)
     savefig(plt, "ReciprocalZone.png")
-=======
+end
+
 @testset "Momentum" begin
     @test expand(Momentum₁{10}(1), [[1.0, 0.0, 0.0]]) == [0.1, 0.0, 0.0]
     @test expand(Momentum₂{10, 100}(1, 1), [[1.0, 0.0, 0.0], [0.0, 1.0, 0.0]]) == [0.1, 0.01, 0.0]
@@ -342,5 +342,4 @@
     @test Momentum₁{10}([0.1, 0.0, 0.0], [[1.0, 0.0, 0.0]]) == Momentum₁{10}(1)
     @test Momentum₂{10, 100}([0.1, 0.01, 0.0], [[1.0, 0.0, 0.0], [0.0, 1.0, 0.0]]) == Momentum₂{10, 100}(1, 1)
     @test Momentum₃{10, 100, 1000}([0.1, 0.01, 0.001],[[1.0, 0.0, 0.0], [0.0, 1.0, 0.0], [0.0, 0.0, 1.0]]) == Momentum₃{10, 100, 1000}(1, 1, 1)
->>>>>>> bcc2d500
 end